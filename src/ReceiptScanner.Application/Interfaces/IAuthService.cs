using ReceiptScanner.Application.DTOs;

namespace ReceiptScanner.Application.Interfaces;

public interface IAuthService
{
    Task<AuthResponseDto> RegisterAsync(RegisterDto registerDto);
    Task<AuthResponseDto> LoginAsync(LoginDto loginDto);
    Task<AuthResponseDto> RefreshTokenAsync(RefreshTokenDto refreshTokenDto);
    Task<bool> RevokeTokenAsync(string userId);
    Task<UserDto?> GetCurrentUserAsync(string userId);
<<<<<<< HEAD
    Task<AuthResponseDto> ChangePasswordAsync(string userId, ChangePasswordDto changePasswordDto);
    Task<AuthResponseDto> ConfirmEmailAsync(string userId, string token);
    Task<bool> ResendActivationEmailAsync(string email);
=======
    Task<AuthResponseDto> ForgotPasswordAsync(ForgotPasswordDto forgotPasswordDto);
    Task<AuthResponseDto> ResetPasswordAsync(ResetPasswordDto resetPasswordDto);
>>>>>>> 4db155ca
}<|MERGE_RESOLUTION|>--- conflicted
+++ resolved
@@ -9,12 +9,9 @@
     Task<AuthResponseDto> RefreshTokenAsync(RefreshTokenDto refreshTokenDto);
     Task<bool> RevokeTokenAsync(string userId);
     Task<UserDto?> GetCurrentUserAsync(string userId);
-<<<<<<< HEAD
     Task<AuthResponseDto> ChangePasswordAsync(string userId, ChangePasswordDto changePasswordDto);
     Task<AuthResponseDto> ConfirmEmailAsync(string userId, string token);
     Task<bool> ResendActivationEmailAsync(string email);
-=======
     Task<AuthResponseDto> ForgotPasswordAsync(ForgotPasswordDto forgotPasswordDto);
     Task<AuthResponseDto> ResetPasswordAsync(ResetPasswordDto resetPasswordDto);
->>>>>>> 4db155ca
 }