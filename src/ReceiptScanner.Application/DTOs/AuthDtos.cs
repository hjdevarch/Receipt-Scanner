using System.ComponentModel.DataAnnotations;

namespace ReceiptScanner.Application.DTOs;

public class RegisterDto
{
    [Required]
    [EmailAddress]
    public string Email { get; set; } = string.Empty;

    [Required]
    [MinLength(6)]
    public string Password { get; set; } = string.Empty;

    [Required]
    [Compare("Password")]
    public string ConfirmPassword { get; set; } = string.Empty;

    public string? UserName { get; set; }
}

public class LoginDto
{
    [Required]
    [EmailAddress]
    public string Email { get; set; } = string.Empty;

    [Required]
    public string Password { get; set; } = string.Empty;
} 

public class TokenDto
{
    public string AccessToken { get; set; } = string.Empty;
    public string RefreshToken { get; set; } = string.Empty;
    public DateTime AccessTokenExpiration { get; set; }
    public DateTime RefreshTokenExpiration { get; set; }
}

public class RefreshTokenDto
{
    [Required]
    public string AccessToken { get; set; } = string.Empty;

    [Required]
    public string RefreshToken { get; set; } = string.Empty;
}

public class UserDto
{
    public string Id { get; set; } = string.Empty;
    public string Email { get; set; } = string.Empty;
    public string? UserName { get; set; }
    public DateTime CreatedAt { get; set; }
}

<<<<<<< HEAD
public class ChangePasswordDto
{
    [Required]
    public string CurrentPassword { get; set; } = string.Empty;
=======
public class ForgotPasswordDto
{
    [Required]
    [EmailAddress]
    public string Email { get; set; } = string.Empty;
}

public class ResetPasswordDto
{
    [Required]
    [EmailAddress]
    public string Email { get; set; } = string.Empty;

    [Required]
    public string Token { get; set; } = string.Empty;
>>>>>>> 4db155ca

    [Required]
    [MinLength(6)]
    public string NewPassword { get; set; } = string.Empty;

    [Required]
    [Compare("NewPassword")]
<<<<<<< HEAD
    public string ConfirmNewPassword { get; set; } = string.Empty;
}

public class ResendActivationDto
{
    [Required]
    [EmailAddress]
    public string Email { get; set; } = string.Empty;
=======
    public string ConfirmPassword { get; set; } = string.Empty;
>>>>>>> 4db155ca
}

public class AuthResponseDto
{
    public bool Success { get; set; }
    public string Message { get; set; } = string.Empty;
    public TokenDto? Token { get; set; }
    public UserDto? User { get; set; }
    public List<string> Errors { get; set; } = new();
}<|MERGE_RESOLUTION|>--- conflicted
+++ resolved
@@ -54,12 +54,27 @@
     public DateTime CreatedAt { get; set; }
 }
 
-<<<<<<< HEAD
 public class ChangePasswordDto
 {
     [Required]
     public string CurrentPassword { get; set; } = string.Empty;
-=======
+
+    [Required]
+    [MinLength(6)]
+    public string NewPassword { get; set; } = string.Empty;
+
+    [Required]
+    [Compare("NewPassword")]
+    public string ConfirmNewPassword { get; set; } = string.Empty;
+}
+
+public class ResendActivationDto
+{
+    [Required]
+    [EmailAddress]
+    public string Email { get; set; } = string.Empty;
+}
+
 public class ForgotPasswordDto
 {
     [Required]
@@ -75,7 +90,6 @@
 
     [Required]
     public string Token { get; set; } = string.Empty;
->>>>>>> 4db155ca
 
     [Required]
     [MinLength(6)]
@@ -83,18 +97,7 @@
 
     [Required]
     [Compare("NewPassword")]
-<<<<<<< HEAD
-    public string ConfirmNewPassword { get; set; } = string.Empty;
-}
-
-public class ResendActivationDto
-{
-    [Required]
-    [EmailAddress]
-    public string Email { get; set; } = string.Empty;
-=======
     public string ConfirmPassword { get; set; } = string.Empty;
->>>>>>> 4db155ca
 }
 
 public class AuthResponseDto
